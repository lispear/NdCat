<<<<<<< HEAD
# NdCat

NdCat is a Python package that provides functionality related to Arnold's cat map in arbitrary dimensions. The cat map is a mathematical transformation that has applications in various fields such as chaos theory and cryptography.

## Background

A cat matrix is a square matrix that satisfies the following conditions:
- All elements are integers
- The determinant of the matrix is equal to 1
  
The basic 2-dimensional cat map is defined by

$$
\begin{bmatrix}
x_{n+1} \\
y_{n+1}
\end{bmatrix}=
\begin{bmatrix}
1 & 1 \\
1 & 2
\end{bmatrix}
\begin{bmatrix}
x_{n} \\
y_{n}
\end{bmatrix}
\bmod N
$$

This package can generate n-dimensional cat map using specific extension algorithms. 

## Features

1. Arnold's cat map object of arbitrary dimension.
2. Calculation of the period of the cat map.
3. Mapping of input data using the cat map.
4. Generation of random cat matrices.
5. Extension of cat matrices using different algorithms.

## Installation

You can install NdCat using pip:

pip install ndcat-0.1.tar.gz

[Download NdCat package](https://github.com/ql-aster/NdCat/releases/download/v0.1.0/ndcat-0.1.tar.gz)

## Usage

### CatMatrix

The CatMatrix class represents a cat matrix, which is a square matrix that satisfies certain conditions. Here's an example of how to use it:

```python
from ndcat import CatMatrix

matrix = [[1, 1], [1, 2]]
cat_matrix = CatMatrix(matrix)

print(cat_matrix)
```

### Random Cat Matrix

The CatMatrix class provides a random method to generate random cat matrices. Here's an example of how to use it:

```python
from ndcat import CatMatrix

dim = 3
cat_matrix = CatMatrix.random(dim)

print(cat_matrix)
```

### CatMap

The CatMap class represents a cat map, which is a type of cat matrix with a modulo size. It inherits from the CatMatrix class. Here's an example of how to use it:

```python
from ndcat import CatMap

matrix = [[1, 1], [1, 2]]
cat_map = CatMap(matrix)

print(cat_map)

period = cat_map.period(5)
print(period)

data = [2, 3]
mapped_data = cat_map.mapping(data, 5)
print(mapped_data)
```

### Cube Coordinate Utility

The cube_coord function is a utility function that generates cube coordinates for a given dimension and size. Here's an example of how to use it:

```python
from ndcat import cube_coord

dimension = 3
size = 5
coordinates = cube_coord(dimension, size)

print(coordinates)
```

## Example of Extension

1. Block Matrix Combination
```python
from ndcat import CatGenerator

dim = 5
diag, off_diag = [1, 2, 3, 4], [1, 2, 3, 4, 4, 3, 2, 1]
swap_diag, swap_off_diag = [True, False], [False, True]
cat_matrix = CatGenerator.create(dim, 'block', diag, off_diag, swap_diag, swap_off_diag)

print(cat_matrix)
```
<div style="text-align: center;">
    <img src="block.svg" alt="SVG Image" width="20%">
</div>

where red elements are from variable `diag`, blue elements are from variable `off_diag` 

2. Laplace Expansion
```python
from ndcat import CatGenerator

dim = 3
dim = 3
rows, cols = [[1], [1, 2]], [[2], [3, 4]]
rows_loc, cols_loc = [0, 1], [1, 2]
cat_matrix = CatGenerator.create(dim, 'laplace', rows, cols, rows_loc, cols_loc)

print(cat_matrix)
```
$$
\begin{bmatrix}
2 & 1 & 1 \\
3 & 4 & 8 \\
1 & 1 & 2 \\
\end{bmatrix}
$$

## Extension Algorithms

NdCat provides two extension algorithms for the cat map:

1. Block Matrix Combination: This algorithm is based on the following reference:

* Zhongyun Hua et al. “Designing Hyperchaotic Cat Maps With Any Desired Number of Positive Lyapunov Exponents”. In: IEEE Transactions on Cybernetics 48.2 (Feb. 2018). Conference Name: IEEE Transactions on Cybernetics, pp. 463–473. ISSN: 2168-2275. [Read more](https://ieeexplore.ieee.org/document/7805290)

2. Laplace Expansions: This algorithm is based on the following reference:

* Y. Wu, Z. Hua, and Y. Zhou. “n-Dimensional Discrete Cat Map Generation Using Laplace Expansions”. In: IEEE Transactions on Cybernetics (2015), pp. 1–12. [Read more](https://ieeexplore.ieee.org/document/7302020)

## Contributing

Contributions to NdCat are welcome! If you have any bug reports, feature requests, or suggestions, please open an issue on the GitHub repository.

## License

NdCat is released under the MIT License.
=======
# NdCat

NdCat is a Python package that provides functionality related to Arnold's cat map in arbitrary dimensions. The cat map is a mathematical transformation that has applications in various fields such as chaos theory and cryptography.

## Background

A cat matrix is a square matrix that satisfies the following conditions:
- All elements are integers
- The determinant of the matrix is equal to 1
  
The basic 2-dimensional cat map is defined by

$$
\begin{bmatrix}
x_{n+1} \\
y_{n+1}
\end{bmatrix}=
\begin{bmatrix}
1 & 1 \\
1 & 2
\end{bmatrix}
\begin{bmatrix}
x_{n} \\
y_{n}
\end{bmatrix}
\bmod N
$$

This package can generate n-dimensional cat map using specific extension algorithms. 

## Features

1. Arnold's cat map object of arbitrary dimension.
2. Calculation of the period of the cat map.
3. Mapping of input data using the cat map.
4. Generation of random cat matrices.
5. Extension of cat matrices using different algorithms.

## Installation

You can install NdCat using pip:

pip install ndcat-0.1.tar.gz

[Download NdCat package](https://github.com/ql-aster/NdCat/files/11835607/ndcat-0.1.tar.gz)

## Usage

### CatMatrix

The CatMatrix class represents a cat matrix, which is a square matrix that satisfies certain conditions. Here's an example of how to use it:

```
from ndcat import CatMatrix

matrix = [[1, 1], [1, 2]]
cat_matrix = CatMatrix(matrix)

print(cat_matrix)
```

### Random Cat Matrix

The CatMatrix class provides a random method to generate random cat matrices. Here's an example of how to use it:

```
from ndcat import CatMatrix

dim = 3
cat_matrix = CatMatrix.random(dim)

print(cat_matrix)
```

### CatMap

The CatMap class represents a cat map, which is a type of cat matrix with a modulo size. It inherits from the CatMatrix class. Here's an example of how to use it:

```
from ndcat import CatMap

matrix = [[1, 1], [1, 2]]
cat_map = CatMap(matrix)

print(cat_map)

period = cat_map.period(5)
print(period)

data = [2, 3]
mapped_data = cat_map.mapping(data, 5)
print(mapped_data)
```

### Cube Coordinate Utility

The cube_coord function is a utility function that generates cube coordinates for a given dimension and size. Here's an example of how to use it:

```
from ndcat import cube_coord

dimension = 3
size = 5
coordinates = cube_coord(dimension, size)

print(coordinates)
```

## Example of Extension

1. Block Matrix Combination
```
from ndcat import CatGenerator

dim = 5
diag, off_diag = [1, 2, 3, 4], [1, 2, 3, 4, 4, 3, 2, 1]
swap_diag, swap_off_diag = [True, False], [False, True]
cat_matrix = CatGenerator.create(dim, 'block', diag, off_diag, swap_diag, swap_off_diag)

print(cat_matrix)
```
<div style="text-align: center;">
    <img src="block.svg" alt="SVG Image" width="20%">
</div>

where red elements are from variable `diag`, blue elements are from variable `off_diag` 

2. Laplace Expansion
```
from ndcat import CatGenerator

dim = 3
rows, cols = [[1], [1, 2]], [[2], [3, 4]]
rows_loc, cols_loc = [0, 1], [1, 2]
cat_matrix = CatGenerator.create(dim, 'laplace', rows, cols, rows_loc, cols_loc)

print(cat_matrix)
```
$$
\begin{bmatrix}
2 & 1 & 1 \\
3 & 4 & 8 \\
1 & 1 & 2 \\
\end{bmatrix}
$$

## Extension Algorithms

NdCat provides two extension algorithms for the cat map:

1. Block Matrix Combination: This algorithm is based on the following reference:

* Zhongyun Hua et al. “Designing Hyperchaotic Cat Maps With Any Desired Number of Positive Lyapunov Exponents”. In: IEEE Transactions on Cybernetics 48.2 (Feb. 2018). Conference Name: IEEE Transactions on Cybernetics, pp. 463–473. ISSN: 2168-2275. [Read more](https://ieeexplore.ieee.org/document/7805290)

2. Laplace Expansions: This algorithm is based on the following reference:

* Y. Wu, Z. Hua, and Y. Zhou. “n-Dimensional Discrete Cat Map Generation Using Laplace Expansions”. In: IEEE Transactions on Cybernetics (2015), pp. 1–12. [Read more](https://ieeexplore.ieee.org/document/7302020)

## Contributing

Contributions to NdCat are welcome! If you have any bug reports, feature requests, or suggestions, please open an issue on the GitHub repository.

## License

NdCat is released under Apache-2.0 license
>>>>>>> 6d8b891d
<|MERGE_RESOLUTION|>--- conflicted
+++ resolved
@@ -1,4 +1,3 @@
-<<<<<<< HEAD
 # NdCat
 
 NdCat is a Python package that provides functionality related to Arnold's cat map in arbitrary dimensions. The cat map is a mathematical transformation that has applications in various fields such as chaos theory and cryptography.
@@ -43,7 +42,7 @@
 
 pip install ndcat-0.1.tar.gz
 
-[Download NdCat package](https://github.com/ql-aster/NdCat/releases/download/v0.1.0/ndcat-0.1.tar.gz)
+[Download NdCat package](https://github.com/ql-aster/NdCat/files/11835607/ndcat-0.1.tar.gz)
 
 ## Usage
 
@@ -131,7 +130,6 @@
 from ndcat import CatGenerator
 
 dim = 3
-dim = 3
 rows, cols = [[1], [1, 2]], [[2], [3, 4]]
 rows_loc, cols_loc = [0, 1], [1, 2]
 cat_matrix = CatGenerator.create(dim, 'laplace', rows, cols, rows_loc, cols_loc)
@@ -164,171 +162,4 @@
 
 ## License
 
-NdCat is released under the MIT License.
-=======
-# NdCat
-
-NdCat is a Python package that provides functionality related to Arnold's cat map in arbitrary dimensions. The cat map is a mathematical transformation that has applications in various fields such as chaos theory and cryptography.
-
-## Background
-
-A cat matrix is a square matrix that satisfies the following conditions:
-- All elements are integers
-- The determinant of the matrix is equal to 1
-  
-The basic 2-dimensional cat map is defined by
-
-$$
-\begin{bmatrix}
-x_{n+1} \\
-y_{n+1}
-\end{bmatrix}=
-\begin{bmatrix}
-1 & 1 \\
-1 & 2
-\end{bmatrix}
-\begin{bmatrix}
-x_{n} \\
-y_{n}
-\end{bmatrix}
-\bmod N
-$$
-
-This package can generate n-dimensional cat map using specific extension algorithms. 
-
-## Features
-
-1. Arnold's cat map object of arbitrary dimension.
-2. Calculation of the period of the cat map.
-3. Mapping of input data using the cat map.
-4. Generation of random cat matrices.
-5. Extension of cat matrices using different algorithms.
-
-## Installation
-
-You can install NdCat using pip:
-
-pip install ndcat-0.1.tar.gz
-
-[Download NdCat package](https://github.com/ql-aster/NdCat/files/11835607/ndcat-0.1.tar.gz)
-
-## Usage
-
-### CatMatrix
-
-The CatMatrix class represents a cat matrix, which is a square matrix that satisfies certain conditions. Here's an example of how to use it:
-
-```
-from ndcat import CatMatrix
-
-matrix = [[1, 1], [1, 2]]
-cat_matrix = CatMatrix(matrix)
-
-print(cat_matrix)
-```
-
-### Random Cat Matrix
-
-The CatMatrix class provides a random method to generate random cat matrices. Here's an example of how to use it:
-
-```
-from ndcat import CatMatrix
-
-dim = 3
-cat_matrix = CatMatrix.random(dim)
-
-print(cat_matrix)
-```
-
-### CatMap
-
-The CatMap class represents a cat map, which is a type of cat matrix with a modulo size. It inherits from the CatMatrix class. Here's an example of how to use it:
-
-```
-from ndcat import CatMap
-
-matrix = [[1, 1], [1, 2]]
-cat_map = CatMap(matrix)
-
-print(cat_map)
-
-period = cat_map.period(5)
-print(period)
-
-data = [2, 3]
-mapped_data = cat_map.mapping(data, 5)
-print(mapped_data)
-```
-
-### Cube Coordinate Utility
-
-The cube_coord function is a utility function that generates cube coordinates for a given dimension and size. Here's an example of how to use it:
-
-```
-from ndcat import cube_coord
-
-dimension = 3
-size = 5
-coordinates = cube_coord(dimension, size)
-
-print(coordinates)
-```
-
-## Example of Extension
-
-1. Block Matrix Combination
-```
-from ndcat import CatGenerator
-
-dim = 5
-diag, off_diag = [1, 2, 3, 4], [1, 2, 3, 4, 4, 3, 2, 1]
-swap_diag, swap_off_diag = [True, False], [False, True]
-cat_matrix = CatGenerator.create(dim, 'block', diag, off_diag, swap_diag, swap_off_diag)
-
-print(cat_matrix)
-```
-<div style="text-align: center;">
-    <img src="block.svg" alt="SVG Image" width="20%">
-</div>
-
-where red elements are from variable `diag`, blue elements are from variable `off_diag` 
-
-2. Laplace Expansion
-```
-from ndcat import CatGenerator
-
-dim = 3
-rows, cols = [[1], [1, 2]], [[2], [3, 4]]
-rows_loc, cols_loc = [0, 1], [1, 2]
-cat_matrix = CatGenerator.create(dim, 'laplace', rows, cols, rows_loc, cols_loc)
-
-print(cat_matrix)
-```
-$$
-\begin{bmatrix}
-2 & 1 & 1 \\
-3 & 4 & 8 \\
-1 & 1 & 2 \\
-\end{bmatrix}
-$$
-
-## Extension Algorithms
-
-NdCat provides two extension algorithms for the cat map:
-
-1. Block Matrix Combination: This algorithm is based on the following reference:
-
-* Zhongyun Hua et al. “Designing Hyperchaotic Cat Maps With Any Desired Number of Positive Lyapunov Exponents”. In: IEEE Transactions on Cybernetics 48.2 (Feb. 2018). Conference Name: IEEE Transactions on Cybernetics, pp. 463–473. ISSN: 2168-2275. [Read more](https://ieeexplore.ieee.org/document/7805290)
-
-2. Laplace Expansions: This algorithm is based on the following reference:
-
-* Y. Wu, Z. Hua, and Y. Zhou. “n-Dimensional Discrete Cat Map Generation Using Laplace Expansions”. In: IEEE Transactions on Cybernetics (2015), pp. 1–12. [Read more](https://ieeexplore.ieee.org/document/7302020)
-
-## Contributing
-
-Contributions to NdCat are welcome! If you have any bug reports, feature requests, or suggestions, please open an issue on the GitHub repository.
-
-## License
-
-NdCat is released under Apache-2.0 license
->>>>>>> 6d8b891d
+NdCat is released under Apache-2.0 license